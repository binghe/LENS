--- conflicted
+++ resolved
@@ -1,6 +1,6 @@
 Directories:
 
-<<<<<<< HEAD
+
 - `core`: Core definitions and interfaces
 - `doc`: All documentation files
 - `layer1`: Physical layer entities
@@ -8,17 +8,7 @@
 - `layer3`: Network layer protocols
 - `layer4`: Transport layer protocols
 - `layer5`: Application implementation
-=======
-- `applications`: Specific application implementations
-- `core`: Core definitions and interfaces for simulation entities
-- `doc`: All documentation files
-- `links`: Link implementations
->>>>>>> 5e9c3b6e
-- `nodes`: Specialised node implementations
-- `routing`: Routing implementations
-- `tests`: Files to run simulation tests
-- `graphics`: extensions for producing graphical output 
 
 Files:
 
-- `defpackage.lisp`:  package definitions 
+- `defpackage.lisp`:  package definitions 