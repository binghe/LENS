[General]
include parameters/wsn.ini
sim-time-limit = 100s
seed-set={repetition}

wsn.field = 200,200	# meters

# These tests include 3 nodes each, coordinates will be specified manually
wsn.num-nodes = 3

wsn.wireless-channel.sigma = 0
wsn.wireless-channel.bidirectional-sigma = 0
<<<<<<< HEAD
wsn.wireless-channel.loss-model.sigma = 0
wsn.wireless-channel.loss-model.bidirectional-sigma = 0
=======
wsn.wireless-channel.path-loss-model.sigma = 0
wsn.wireless-channel.path-loss-model.bidirectional-sigma = 0
>>>>>>> f1a9c804

# Choose a radio and set the Tx power to a low value so
# that node's mobility has a better effect on connectivity
wsn.node.**.radio.parameters-file = parameters/CC2420.lisp
wsn.node.**.radio.initial-tx-output-power = -5 # dBm

# These tests use big packets (2kb) to show interference clearly
# This requires to set the max pkt size in all communication layers
wsn.node.**.routing.max-net-frame-size = 2500
wsn.node.**.mac.max-mac-frame-size = 2500
wsn.node.**.radio.max-phy-frame-size = 2500

# Throughput test application is used to send 2000-byte
# packets to node 0 (which by default is the receiving 
# node for this app).5 packets per second will be send 
wsn.node.*.application.typename = throughput-test
wsn.node.*.application.packet-rate = 5
wsn.node.*.application.payload-overhead = 2000
wsn.node.0.application.packet-rate = 0

# application's trace info for node 0 (receiving node)
# is turned on, to show some interesting patterns
wsn.node.0.application.result-recording-modes = :all

# Nodes are moving, so seeing their location may be useful
wsn.node.*.mobility.collect-trace-info = true
wsn.node.0.application.collect-trace-info = true
#wsn.node.*.resources.collect-trace-info = true

# ==========================================================
# The default configuration sets node 0 to be mobile, while 
# sending nodes 1 and 2 are static. Receiving node 0 will 
# move in diagonal pattern, allowing it to receive packets 
# from node 1 and some time later from node 2. This will be
# clearly seen on the trace file and the collected output.
# ==========================================================

wsn.node.0.mobility.location = 0,0
wsn.node.1.mobility.location = 50,50
wsn.node.2.mobility.location = 150,150

wsn.node.0.mobility.typename = line-mobility
wsn.node.0.mobility.update-interval=0.1
wsn.node.0.mobility.speed=15
wsn.node.0.mobility.destination= 200,200

# =========================================================
# InterferenceTest1 shows how communication link between
# static nodes 0 and 1 is disrupted when mobile node 2
# passes between them.
# =========================================================

[debug]
wsn.wireless-channel.collect-trace-info = true
#wsn.**.radio.collect-trace-info = true

[InterferenceTest1]
wsn.node.0.mobility.typename = no-mobility
wsn.node.1.mobility.typename = no-mobility
wsn.node.2.mobility.typename = line-mobility
wsn.node.0.mobility.location = 10,50
wsn.node.1.mobility.location = 0,50
wsn.node.2.mobility.location = 5,0
wsn.node.2.mobility.update-interval = 0.01
wsn.node.2.mobility.speed = 5
wsn.node.2.mobility.destination = 5,100

# ===========================================================
# InterferenceTest2 is similar to InterferenceTest1, but
# this time node 2 approaches much closer to receiving node 0
# while node 1 is located further away. While node 1 is still 
# able to reach node 0 most of the time, when node 2 moves
# very close to the receiver, it's transmissions become
# stronger and node 0 is able to receive packets from node 2
# in spite of the fact that node 1 is still transmitting
# ===========================================================

[InterferenceTest2]
wsn.node.0.mobility.typename = no-mobility
wsn.node.1.mobility.typename = no-mobility
wsn.node.2.mobility.typename = line-mobility
wsn.node.0.mobility.location = 15,50
wsn.node.1.mobility.location = 0, 50
wsn.node.2.mobility.location = 22, 0
wsn.node.2.mobility.update-interval=0.01
wsn.node.2.mobility.speed=5
wsn.node.2.mobility.destination= 22, 100

# =====================================================
# This configuration tests the CSInterrupt feature
# of the radio, as well as reads the RSSI value.
# In the trace output we see when the Carrier Sense 
# interrupt is received for different values of
# TX power and CCA threshold. Just two static node.
# =====================================================
[CSInterruptTest]
sim-time-limit = 1s
wsn.node.**.radio.collect-trace-info = true
wsn.node.*.resources.collect-trace-info = true

wsn.node.**.radio.carrier-sense-interrupt-enabled = t
wsn.num-nodes = 2

wsn.node.0.mobility.typename = no-mobility
wsn.node.1.mobility.typename = no-mobility
wsn.node.0.mobility.location = 10, 50
wsn.node.1.mobility.location = 0, 50

wsn.node.*.application.payload-overhead = 200

wsn.node.1.communications.radio.initial-tx-output-power = {TxPower -5 -10 -15}
wsn.node.2.communications.radio.cca-threshold = {CCAthreshold -95 -90 -85}

[varyInterferenceModel]
wsn.node.**.radio.collect-trace-info = true
wsn.node.**.radio.collision-model =\
 {InterfModel lens.wsn::no-interference-no-collisions\
   lens.wsn::simple-collision-model\
   lens.wsn::additive-interference-model}<|MERGE_RESOLUTION|>--- conflicted
+++ resolved
@@ -10,13 +10,8 @@
 
 wsn.wireless-channel.sigma = 0
 wsn.wireless-channel.bidirectional-sigma = 0
-<<<<<<< HEAD
-wsn.wireless-channel.loss-model.sigma = 0
-wsn.wireless-channel.loss-model.bidirectional-sigma = 0
-=======
 wsn.wireless-channel.path-loss-model.sigma = 0
 wsn.wireless-channel.path-loss-model.bidirectional-sigma = 0
->>>>>>> f1a9c804
 
 # Choose a radio and set the Tx power to a low value so
 # that node's mobility has a better effect on connectivity
